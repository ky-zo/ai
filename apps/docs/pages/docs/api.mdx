--- conflicted
+++ resolved
@@ -79,11 +79,7 @@
 
 ```tsx
 // app/api/generate/route.ts
-<<<<<<< HEAD
-import { OpenAIStream, StreamingTextResponse } from '@vercel/ai-utils';
-=======
 import { OpenAIStream, StreamingTextResponse } from '@vercel/ai-utils'
->>>>>>> bb9ad040
 
 export const runtime = 'edge'
 
@@ -91,15 +87,9 @@
   const response = await openai.createChatCompletion({
     model: 'gpt-4',
     stream: true,
-<<<<<<< HEAD
-    messages: { role: 'user', content: 'What is love?' },
-  });
-  const stream = OpenAIStream(response);
-=======
-    messages: { role: 'user', content: 'What is love?' }
+    messages: [{ role: 'user', content: 'What is love?' }]
   })
   const stream = OpenAIStream(response)
->>>>>>> bb9ad040
   return new StreamingTextResponse(stream, {
     'X-RATE-LIMIT': 'lol'
   }) // => new Response(stream, { status: 200, headers: { 'Content-Type': 'text/plain; charset=utf-8', 'X-RATE-LIMIT': 'lol' }})
