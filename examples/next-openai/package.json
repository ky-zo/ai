--- conflicted
+++ resolved
@@ -9,11 +9,7 @@
     "lint": "next lint"
   },
   "dependencies": {
-<<<<<<< HEAD
-    "ai": "workspace:*",
-=======
     "ai": "^2.1.22",
->>>>>>> 74e1f352
     "next": "13.4.4-canary.11",
     "openai-edge": "^1.1.0",
     "react": "18.2.0",
