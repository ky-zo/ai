--- conflicted
+++ resolved
@@ -30,19 +30,17 @@
       "module": "./dist/index.mjs",
       "require": "./dist/index.js"
     },
-<<<<<<< HEAD
     "./functions": {
       "types": "./functions/dist/index.d.ts",
       "import": "./functions/dist/index.mjs",
       "module": "./functions/dist/index.mjs",
       "require": "./functions/dist/index.js"
-=======
+    },
     "./prompts": {
       "types": "./prompts/dist/index.d.ts",
       "import": "./prompts/dist/index.mjs",
       "module": "./prompts/dist/index.mjs",
       "require": "./prompts/dist/index.js"
->>>>>>> 74e1f352
     },
     "./react": {
       "types": "./react/dist/index.d.ts",
