--- conflicted
+++ resolved
@@ -9,17 +9,17 @@
     dts: true
   },
   {
-<<<<<<< HEAD
     entry: ['functions/index.ts'],
     outDir: 'functions/dist',
     format: ['cjs', 'esm'],
     external: ['react', 'svelte', 'vue'],
-=======
+    dts: true
+  },
+  {
     entry: ['prompts/index.ts'],
     format: ['cjs', 'esm'],
     external: ['react', 'svelte', 'vue'],
     outDir: 'prompts/dist',
->>>>>>> 74e1f352
     dts: true
   },
   // React APIs
