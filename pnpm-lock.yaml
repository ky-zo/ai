--- conflicted
+++ resolved
@@ -137,15 +137,11 @@
   examples/next-openai:
     dependencies:
       ai:
-<<<<<<< HEAD
-        specifier: workspace:*
-=======
         specifier: ^2.1.22
->>>>>>> 74e1f352
         version: link:../../packages/core
       next:
         specifier: 13.4.4-canary.11
-        version: 13.4.4-canary.11(react-dom@18.2.0)(react@18.2.0)
+        version: 13.4.4-canary.11(@babel/core@7.22.5)(react-dom@18.2.0)(react@18.2.0)
       openai-edge:
         specifier: ^1.1.0
         version: 1.1.0
@@ -204,7 +200,7 @@
         version: 0.6.4(nuxt@3.5.3)(vite@4.3.9)
       '@nuxtjs/eslint-config':
         specifier: ^12.0.0
-        version: 12.0.0(@typescript-eslint/parser@5.59.11)(eslint-import-resolver-typescript@3.5.5)(eslint@8.42.0)
+        version: 12.0.0(@typescript-eslint/parser@5.59.11)(eslint@8.42.0)
       '@nuxtjs/eslint-config-typescript':
         specifier: ^12.0.0
         version: 12.0.0(eslint@8.42.0)(typescript@5.1.3)
@@ -337,7 +333,7 @@
         version: 5.1.3
       vite:
         specifier: ^4.3.9
-        version: 4.3.9(@types/node@18.0.0)
+        version: 4.3.9(@types/node@20.0.0)
 
   packages/core:
     dependencies:
@@ -2012,8 +2008,8 @@
       '@nuxt/kit': 3.6.1
       '@nuxt/schema': 3.6.1
       execa: 7.1.1
-      nuxt: 3.5.3(@types/node@20.0.0)(eslint@8.42.0)(typescript@5.1.3)
-      vite: 4.3.9(@types/node@20.0.0)
+      nuxt: 3.5.3(@types/node@18.0.0)(eslint@7.32.0)(typescript@5.1.3)
+      vite: 4.3.9(@types/node@18.0.0)
     transitivePeerDependencies:
       - rollup
       - supports-color
@@ -2061,7 +2057,7 @@
       launch-editor: 2.6.0
       local-pkg: 0.4.3
       magicast: 0.2.9
-      nuxt: 3.5.3(@types/node@20.0.0)(eslint@8.42.0)(typescript@5.1.3)
+      nuxt: 3.5.3(@types/node@18.0.0)(eslint@7.32.0)(typescript@5.1.3)
       nypm: 0.2.1
       pacote: 15.2.0
       pathe: 1.1.1
@@ -2072,7 +2068,7 @@
       semver: 7.5.3
       sirv: 2.0.3
       unimport: 3.0.10(rollup@3.25.1)
-      vite: 4.3.9(@types/node@20.0.0)
+      vite: 4.3.9(@types/node@18.0.0)
       vite-plugin-inspect: 0.7.29(vite@4.3.9)
       vite-plugin-vue-inspector: 3.4.2(vite@4.3.9)
       wait-on: 7.0.1
@@ -2353,7 +2349,7 @@
       '@typescript-eslint/parser': 5.59.11(eslint@8.42.0)(typescript@5.1.3)
       eslint: 8.42.0
       eslint-import-resolver-typescript: 3.5.5(@typescript-eslint/parser@5.59.11)(eslint-plugin-import@2.27.5)(eslint@8.42.0)
-      eslint-plugin-import: 2.27.5(@typescript-eslint/parser@5.59.11)(eslint-import-resolver-typescript@3.5.5)(eslint@8.42.0)
+      eslint-plugin-import: 2.27.5(@typescript-eslint/parser@5.59.11)(eslint@8.42.0)
       eslint-plugin-vue: 9.15.0(eslint@8.42.0)
     transitivePeerDependencies:
       - eslint-import-resolver-node
@@ -2370,6 +2366,27 @@
       eslint: 8.42.0
       eslint-config-standard: 17.1.0(eslint-plugin-import@2.27.5)(eslint-plugin-n@15.7.0)(eslint-plugin-promise@6.1.1)(eslint@8.42.0)
       eslint-plugin-import: 2.27.5(@typescript-eslint/parser@5.59.11)(eslint-import-resolver-typescript@3.5.5)(eslint@8.42.0)
+      eslint-plugin-n: 15.7.0(eslint@8.42.0)
+      eslint-plugin-node: 11.1.0(eslint@8.42.0)
+      eslint-plugin-promise: 6.1.1(eslint@8.42.0)
+      eslint-plugin-unicorn: 44.0.2(eslint@8.42.0)
+      eslint-plugin-vue: 9.15.0(eslint@8.42.0)
+      local-pkg: 0.4.3
+    transitivePeerDependencies:
+      - '@typescript-eslint/parser'
+      - eslint-import-resolver-typescript
+      - eslint-import-resolver-webpack
+      - supports-color
+    dev: true
+
+  /@nuxtjs/eslint-config@12.0.0(@typescript-eslint/parser@5.59.11)(eslint@8.42.0):
+    resolution: {integrity: sha512-ewenelo75x0eYEUK+9EBXjc/OopQCvdkmYmlZuoHq5kub/vtiRpyZ/autppwokpHUq8tiVyl2ejMakoiHiDTrg==}
+    peerDependencies:
+      eslint: ^8.23.0
+    dependencies:
+      eslint: 8.42.0
+      eslint-config-standard: 17.1.0(eslint-plugin-import@2.27.5)(eslint-plugin-n@15.7.0)(eslint-plugin-promise@6.1.1)(eslint@8.42.0)
+      eslint-plugin-import: 2.27.5(@typescript-eslint/parser@5.59.11)(eslint@8.42.0)
       eslint-plugin-n: 15.7.0(eslint@8.42.0)
       eslint-plugin-node: 11.1.0(eslint@8.42.0)
       eslint-plugin-promise: 6.1.1(eslint@8.42.0)
@@ -2690,7 +2707,7 @@
       sirv: 2.0.3
       svelte: 4.0.1
       undici: 5.22.1
-      vite: 4.3.9(@types/node@18.0.0)
+      vite: 4.3.9(@types/node@20.0.0)
     transitivePeerDependencies:
       - supports-color
     dev: true
@@ -2706,7 +2723,7 @@
       '@sveltejs/vite-plugin-svelte': 2.4.1(svelte@4.0.1)(vite@4.3.9)
       debug: 4.3.4
       svelte: 4.0.1
-      vite: 4.3.9(@types/node@18.0.0)
+      vite: 4.3.9(@types/node@20.0.0)
     transitivePeerDependencies:
       - supports-color
     dev: true
@@ -2725,7 +2742,7 @@
       magic-string: 0.30.0
       svelte: 4.0.1
       svelte-hmr: 0.15.2(svelte@4.0.1)
-      vite: 4.3.9(@types/node@18.0.0)
+      vite: 4.3.9(@types/node@20.0.0)
       vitefu: 0.2.4(vite@4.3.9)
     transitivePeerDependencies:
       - supports-color
@@ -3207,7 +3224,7 @@
       '@babel/core': 7.22.5
       '@babel/plugin-transform-typescript': 7.22.5(@babel/core@7.22.5)
       '@vue/babel-plugin-jsx': 1.1.1(@babel/core@7.22.5)
-      vite: 4.3.9(@types/node@20.0.0)
+      vite: 4.3.9(@types/node@18.0.0)
       vue: 3.3.4
     transitivePeerDependencies:
       - supports-color
@@ -3220,7 +3237,7 @@
       vite: ^4.0.0
       vue: ^3.2.25
     dependencies:
-      vite: 4.3.9(@types/node@20.0.0)
+      vite: 4.3.9(@types/node@18.0.0)
       vue: 3.3.4
     dev: true
 
@@ -5374,7 +5391,7 @@
       eslint-plugin-promise: ^6.0.0
     dependencies:
       eslint: 8.42.0
-      eslint-plugin-import: 2.27.5(@typescript-eslint/parser@5.59.11)(eslint-import-resolver-typescript@3.5.5)(eslint@8.42.0)
+      eslint-plugin-import: 2.27.5(@typescript-eslint/parser@5.59.11)(eslint@8.42.0)
       eslint-plugin-n: 15.7.0(eslint@8.42.0)
       eslint-plugin-promise: 6.1.1(eslint@8.42.0)
     dev: true
@@ -5455,7 +5472,7 @@
       enhanced-resolve: 5.15.0
       eslint: 8.42.0
       eslint-module-utils: 2.8.0(@typescript-eslint/parser@5.59.11)(eslint-import-resolver-typescript@3.5.5)(eslint@8.42.0)
-      eslint-plugin-import: 2.27.5(@typescript-eslint/parser@5.59.11)(eslint-import-resolver-typescript@3.5.5)(eslint@8.42.0)
+      eslint-plugin-import: 2.27.5(@typescript-eslint/parser@5.59.11)(eslint@8.42.0)
       get-tsconfig: 4.6.0
       globby: 13.2.0
       is-core-module: 2.12.1
@@ -5642,6 +5659,39 @@
       - eslint-import-resolver-typescript
       - eslint-import-resolver-webpack
       - supports-color
+
+  /eslint-plugin-import@2.27.5(@typescript-eslint/parser@5.59.11)(eslint@8.42.0):
+    resolution: {integrity: sha512-LmEt3GVofgiGuiE+ORpnvP+kAm3h6MLZJ4Q5HCyHADofsb4VzXFsRiWj3c0OFiV+3DWFh0qg3v9gcPlfc3zRow==}
+    engines: {node: '>=4'}
+    peerDependencies:
+      '@typescript-eslint/parser': '*'
+      eslint: ^2 || ^3 || ^4 || ^5 || ^6 || ^7.2.0 || ^8
+    peerDependenciesMeta:
+      '@typescript-eslint/parser':
+        optional: true
+    dependencies:
+      '@typescript-eslint/parser': 5.59.11(eslint@8.42.0)(typescript@5.1.3)
+      array-includes: 3.1.6
+      array.prototype.flat: 1.3.1
+      array.prototype.flatmap: 1.3.1
+      debug: 3.2.7
+      doctrine: 2.1.0
+      eslint: 8.42.0
+      eslint-import-resolver-node: 0.3.7
+      eslint-module-utils: 2.8.0(@typescript-eslint/parser@5.59.11)(eslint-import-resolver-node@0.3.7)(eslint-import-resolver-typescript@3.5.5)(eslint@8.42.0)
+      has: 1.0.3
+      is-core-module: 2.12.1
+      is-glob: 4.0.3
+      minimatch: 3.1.2
+      object.values: 1.1.6
+      resolve: 1.22.2
+      semver: 6.3.0
+      tsconfig-paths: 3.14.2
+    transitivePeerDependencies:
+      - eslint-import-resolver-typescript
+      - eslint-import-resolver-webpack
+      - supports-color
+    dev: true
 
   /eslint-plugin-jsx-a11y@6.7.1(eslint@7.32.0):
     resolution: {integrity: sha512-63Bog4iIethyo8smBklORknVjB0T2dwB8Mr/hIC+fBS0uyHdYYpzM/Ed+YC8VxTjlXHEWFOdmgwcDn1U2L9VCA==}
@@ -9032,48 +9082,6 @@
       react: 18.2.0
       react-dom: 18.2.0(react@18.2.0)
       styled-jsx: 5.1.1(@babel/core@7.22.5)(react@18.2.0)
-      zod: 3.21.4
-    optionalDependencies:
-      '@next/swc-darwin-arm64': 13.4.4-canary.11
-      '@next/swc-darwin-x64': 13.4.4-canary.11
-      '@next/swc-linux-arm64-gnu': 13.4.4-canary.11
-      '@next/swc-linux-arm64-musl': 13.4.4-canary.11
-      '@next/swc-linux-x64-gnu': 13.4.4-canary.11
-      '@next/swc-linux-x64-musl': 13.4.4-canary.11
-      '@next/swc-win32-arm64-msvc': 13.4.4-canary.11
-      '@next/swc-win32-ia32-msvc': 13.4.4-canary.11
-      '@next/swc-win32-x64-msvc': 13.4.4-canary.11
-    transitivePeerDependencies:
-      - '@babel/core'
-      - babel-plugin-macros
-    dev: false
-
-  /next@13.4.4-canary.11(react-dom@18.2.0)(react@18.2.0):
-    resolution: {integrity: sha512-QNBTOMWfXRwOTG+PQm3OTE925HbLUzxpoeE1Zy2aUeek1i9aE/cLQD1xc76bGRY9WWl1aUlNZ2bZ9DPmtpa5ag==}
-    engines: {node: '>=16.8.0'}
-    hasBin: true
-    peerDependencies:
-      '@opentelemetry/api': ^1.1.0
-      fibers: '>= 3.1.0'
-      react: ^18.2.0
-      react-dom: ^18.2.0
-      sass: ^1.3.0
-    peerDependenciesMeta:
-      '@opentelemetry/api':
-        optional: true
-      fibers:
-        optional: true
-      sass:
-        optional: true
-    dependencies:
-      '@next/env': 13.4.4-canary.11
-      '@swc/helpers': 0.5.1
-      busboy: 1.6.0
-      caniuse-lite: 1.0.30001506
-      postcss: 8.4.14
-      react: 18.2.0
-      react-dom: 18.2.0(react@18.2.0)
-      styled-jsx: 5.1.1(react@18.2.0)
       zod: 3.21.4
     optionalDependencies:
       '@next/swc-darwin-arm64': 13.4.4-canary.11
@@ -11670,23 +11678,6 @@
       react: 18.2.0
     dev: false
 
-  /styled-jsx@5.1.1(react@18.2.0):
-    resolution: {integrity: sha512-pW7uC1l4mBZ8ugbiZrcIsiIvVx1UmTfw7UkC3Um2tmfUq9Bhk8IiyEIPl6F8agHgjzku6j0xQEZbfA5uSgSaCw==}
-    engines: {node: '>= 12.0.0'}
-    peerDependencies:
-      '@babel/core': '*'
-      babel-plugin-macros: '*'
-      react: '>= 16.8.0 || 17.x.x || ^18.0.0-0'
-    peerDependenciesMeta:
-      '@babel/core':
-        optional: true
-      babel-plugin-macros:
-        optional: true
-    dependencies:
-      client-only: 0.0.1
-      react: 18.2.0
-    dev: false
-
   /stylehacks@6.0.0(postcss@8.4.24):
     resolution: {integrity: sha512-+UT589qhHPwz6mTlCLSt/vMNTJx8dopeJlZAlBMJPWA3ORqu6wmQY7FBXf+qD+FsqoBJODyqNxOUP3jdntFRdw==}
     engines: {node: ^14 || ^16 || >=18.0}
@@ -12855,7 +12846,7 @@
       open: 9.1.0
       picocolors: 1.0.0
       sirv: 2.0.3
-      vite: 4.3.9(@types/node@20.0.0)
+      vite: 4.3.9(@types/node@18.0.0)
     transitivePeerDependencies:
       - rollup
       - supports-color
@@ -12875,7 +12866,7 @@
       kolorist: 1.8.0
       magic-string: 0.30.0
       shell-quote: 1.8.1
-      vite: 4.3.9(@types/node@20.0.0)
+      vite: 4.3.9(@types/node@18.0.0)
     transitivePeerDependencies:
       - supports-color
     dev: true
@@ -12954,7 +12945,7 @@
       vite:
         optional: true
     dependencies:
-      vite: 4.3.9(@types/node@18.0.0)
+      vite: 4.3.9(@types/node@20.0.0)
     dev: true
 
   /vscode-jsonrpc@6.0.0:
